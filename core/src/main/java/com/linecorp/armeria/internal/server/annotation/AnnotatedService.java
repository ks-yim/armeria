--- conflicted
+++ resolved
@@ -330,50 +330,35 @@
                 final CompletableFuture<?> composedFuture;
                 final AtomicReference<CompletionStage<?>> upstreamStage = new AtomicReference<>();
                 if (useBlockingTaskExecutor) {
-<<<<<<< HEAD
-                    composedFuture = f.thenComposeAsync(msg -> {
-                        final CompletionStage<?> result =
-                                toCompletionStage(invoke(ctx, req, msg), ctx.blockingTaskExecutor());
-                        upstreamStage.set(result);
-                        return result;
+                    composedFuture = f.thenComposeAsync(aReq -> {
+                        final CompletionStage<?> res =
+                                toCompletionStage(invoke(ctx, req, aReq), ctx.blockingTaskExecutor());
+                        upstreamStage.set(res);
+                        return res;
                     }, ctx.blockingTaskExecutor());
                 } else {
-                    composedFuture = f.thenCompose(msg -> {
-                        final CompletionStage<?> result =
-                                toCompletionStage(invoke(ctx, req, msg), ctx.eventLoop());
-                        upstreamStage.set(result);
-                        return result;
+                    composedFuture = f.thenCompose(aReq -> {
+                        final CompletionStage<?> res =
+                                toCompletionStage(invoke(ctx, req, aReq), ctx.eventLoop());
+                        upstreamStage.set(res);
+                        return res;
                     });
                 }
-
-                final CompletableFuture<HttpResponse> resFuture = composedFuture.handle((result, cause) -> {
-                    if (cause != null) {
-                        return handleExceptionWithContext(exceptionHandler, ctx, req, cause);
+                final CompletableFuture<HttpResponse> resFuture = composedFuture
+                        .thenApply(result -> convertResponse(ctx, null, result, HttpHeaders.of()));
+                resFuture.exceptionally(cause -> {
+                    final CompletionStage<?> upstream = upstreamStage.get();
+                    if (upstream == null) {
+                        return null;
                     }
-                    return convertResponse(ctx, req, null, result, HttpHeaders.of());
-                });
-                // Propagate cancellation to the upstream.
-                resFuture.handle((ignored, cause) -> {
-                    if (cause != null) {
-                        final CompletionStage<?> upstream = upstreamStage.get();
-                        if (upstream != null) {
-                            upstream.toCompletableFuture().completeExceptionally(cause);
-                        }
+                    final CompletableFuture<?> future = upstream.toCompletableFuture();
+                    if (future.isDone()) {
+                        return null;
                     }
+                    future.completeExceptionally(cause);
                     return null;
                 });
                 return resFuture;
-=======
-                    composedFuture = f.thenComposeAsync(
-                            aReq -> toCompletionStage(invoke(ctx, req, aReq), ctx.blockingTaskExecutor()),
-                            ctx.blockingTaskExecutor());
-                } else {
-                    composedFuture = f.thenCompose(
-                            aReq -> toCompletionStage(invoke(ctx, req, aReq), ctx.eventLoop()));
-                }
-                return composedFuture
-                        .thenApply(result -> convertResponse(ctx, null, result, HttpHeaders.of()));
->>>>>>> 008dee1f
             default:
                 final Function<AggregatedHttpRequest, HttpResponse> defaultApplyFunction =
                         aReq -> convertResponse(ctx, null, invoke(ctx, req, aReq), HttpHeaders.of());
@@ -558,22 +543,15 @@
             }
 
             assert f != null;
-<<<<<<< HEAD
-            final CompletableFuture<HttpResponse> resFuture = f.handle((aggregated, cause) -> {
-                if (cause != null) {
-                    return handleExceptionWithContext(exceptionHandler, ctx, ctx.request(), cause);
-                }
-=======
-            return HttpResponse.from(f.thenApply(aggregated -> {
->>>>>>> 008dee1f
+            final CompletableFuture<HttpResponse> resFuture = f.thenApply(aggregated -> {
                 try {
                     return responseConverter.convertResponse(ctx, headers, aggregated, trailers);
                 } catch (Exception ex) {
                     return Exceptions.throwUnsafely(ex);
                 }
             });
-            resFuture.handle((ignored, cause) -> {
-                if (cause != null) {
+            resFuture.exceptionally(cause -> {
+                if (!f.isDone()) {
                     f.completeExceptionally(cause);
                 }
                 return null;
